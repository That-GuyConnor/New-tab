// ┌─┐┬─┐┌─┐┌─┐┌┬┐┬┌┐┌┌─┐┌─┐
// │ ┬├┬┘├┤ ├┤  │ │││││ ┬└─┐
// └─┘┴└─└─┘└─┘ ┴ ┴┘└┘└─┘└─┘

// Get the hour
const today = new Date();
const hour = today.getHours();

// Here you can change your name
const name = CONFIG.name;

// Here you can change your greetings
const gree1 = `${CONFIG.greetingNight}\xa0`;
const gree2 = `${CONFIG.greetingMorning}\xa0`;
const gree3 = `${CONFIG.greetingAfternoon}\xa0`;
const gree4 = `${CONFIG.greetingEvening}\xa0`;

// Define the hours of the greetings
<<<<<<< HEAD
if (hour >= 23 && hour < 5) {
  document.getElementById('greetings').innerText =
    gree1 + name;
=======
if (hour >= 23 || hour < 5) {
  document.getElementById('greetings').innerText = gree1 + name;
>>>>>>> 865e323e
} else if (hour >= 6 && hour < 12) {
  document.getElementById('greetings').innerText =
    gree2 + name;
} else if (hour >= 12 && hour < 17) {
  document.getElementById('greetings').innerText =
    gree3 + name;
} else {
  document.getElementById('greetings').innerText =
    gree4 + name;
}<|MERGE_RESOLUTION|>--- conflicted
+++ resolved
@@ -16,14 +16,8 @@
 const gree4 = `${CONFIG.greetingEvening}\xa0`;
 
 // Define the hours of the greetings
-<<<<<<< HEAD
-if (hour >= 23 && hour < 5) {
-  document.getElementById('greetings').innerText =
-    gree1 + name;
-=======
 if (hour >= 23 || hour < 5) {
   document.getElementById('greetings').innerText = gree1 + name;
->>>>>>> 865e323e
 } else if (hour >= 6 && hour < 12) {
   document.getElementById('greetings').innerText =
     gree2 + name;
